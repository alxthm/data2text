--- conflicted
+++ resolved
@@ -160,60 +160,10 @@
         else:
             raise ValueError
 
-<<<<<<< HEAD
-            for j, (input_ids, label_ids, prediction) in enumerate(
-                zip(inputs["input_ids"], inputs["labels"], predictions)
-            ):
-                # decode the token ids (of prediction, label and input)
-                current_id = i * self.batch_size + j
-                example = dataset.get_example(current_id)
-                output_sentence = self.tokenizer.decode(
-                    prediction,
-                    skip_special_tokens=True,
-                    clean_up_tokenization_spaces=False,
-                )
-                input_sentence = self.tokenizer.decode(
-                    input_ids,
-                    skip_special_tokens=True,
-                )
-                label_sentence = self.tokenizer.decode(
-                    label_ids,
-                    skip_special_tokens=True,
-                )
-
-                # parse output sequence, obtain sets of predicted entities and relations
-                parsed_output = dataset.output_format.run_inference(output_sentence)
-                predicted_entities, predicted_relations, wrong_format = parsed_output
-
-                # compare predictions to ground truth
-                new_results, error_log = self.evaluate_example(
-                    example, predicted_entities, predicted_relations
-                )
-                if wrong_format:
-                    new_results["wrong_format"] = 1
-                # update statistics: number of correct/pred/gt relations, etc
-                results += new_results
-
-                # log example
-                logs += (
-                    f"[{current_id}] input / output / label (+pred/gt rel)\n"
-                    f"{input_sentence}\n"
-                    f"{output_sentence}\n"
-                    f"{label_sentence}\n"
-                )
-                if error_log:
-                    # predicted graph did not match exactly target graph
-                    results["graph_errors"] += 1
-                    # log predicted vs ground truth sets of relations
-                    logs += error_log
-
-        # compute metrics
-=======
         metrics = {f"{split}/{k}": v for k, v in metrics.items()}
         return metrics, logs
 
     def compute_t2g_metrics(self, t2g_results):
->>>>>>> 9869a092
         entity_precision, entity_recall, entity_f1 = get_precision_recall_f1(
             num_correct=t2g_results["correct_entities"],
             num_predicted=t2g_results["predicted_entities"],
@@ -224,7 +174,7 @@
             num_predicted=t2g_results["predicted_relations"],
             num_gt=t2g_results["gt_relations"],
         )
-        n = results["num_sentences"]
+        n = t2g_results["num_sentences"]
         metrics = {
             f"entity_f1": entity_f1,
             f"entity_precision": entity_precision,
@@ -233,12 +183,8 @@
             f"relation_precision": relation_precision,
             f"relation_recall": relation_recall,
             # % errors when parsing model output
-<<<<<<< HEAD
-            f"{split}/format_error": results["wrong_format"] / n,
-            f"{split}/graph_acc": (n - results["graph_errors"]) / n,
-=======
-            f"format_error": t2g_results["wrong_format"] / t2g_results["num_sentences"],
->>>>>>> 9869a092
+            f"format_error": t2g_results["wrong_format"] / n,
+            f"graph_acc": (n - t2g_results["graph_errors"]) / n,
         }
         return metrics
 
@@ -292,7 +238,9 @@
                 f"{graph_label_sentence}\n"
             )
             if error_log:
-                # predicted vs ground truth sets of relations
+                # predicted graph did not match exactly target graph
+                new_results["graph_errors"] += 1
+                # log predicted vs ground truth sets of relations
                 logs += error_log
 
         return batch_results, logs
