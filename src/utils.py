--- conflicted
+++ resolved
@@ -23,12 +23,11 @@
     both_unsup = "both_unsup"
 
 
-<<<<<<< HEAD
-=======
 class VAEModel(Enum):
     non_vae = "non_vae"
     full_vae = "full_vae"
     style_vae = "style_vae"
+    added_style_vae = "added_style_vae"
 
 
 class CycleVAELoss(Enum):
@@ -46,7 +45,6 @@
     dual = "dual"
 
 
->>>>>>> a1067ac0
 class WarningsFilter:
     def __init__(self, stream):
         """
@@ -476,25 +474,4 @@
     summary += "\n" + s.format(get_human_readable_count(total_parameters), 10)
     summary += "Total params"
 
-    return summary
-
-
-class VAEModel(Enum):
-    non_vae = "non_vae"
-    full_vae = "full_vae"
-    style_vae = "style_vae"
-
-
-class CycleVAELoss(Enum):
-    """
-    Which Cycle loss to use with a FullVAE model (many-to-many with a single latent variable z for
-    content and style, between encoder and decoder).
-    This is in addition (or after a couple epochs) the vanilla VAE loss.
-    """
-
-    # cycle_elbo(x) = E_{z~(z|y_noisy}[log p(x|z)]
-    #                   - KL(q(z|y_noisy) || p(z))
-    single = "single"
-    # cycle_elbo(x) = E_{z~(z|y_noisy}[log p(x|z) + log p(y_noisy|z)]
-    #                   - KL(q(z|y_noisy) || p(z))
-    dual = "dual"+    return summary