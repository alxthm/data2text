--- conflicted
+++ resolved
@@ -4,7 +4,7 @@
 import torch
 from torch import nn
 from torch.nn import CrossEntropyLoss
-from transformers import T5PreTrainedModel
+from transformers import T5PreTrainedModel, PreTrainedTokenizer
 from transformers.modeling_outputs import (
     BaseModelOutput,
     Seq2SeqLMOutput,
@@ -12,6 +12,8 @@
 from transformers.models.t5.modeling_t5 import T5Stack
 from transformers.utils import logging
 from transformers.utils.model_parallel_utils import get_device_map, assert_device_map
+
+from src.data.formatting import add_prefix
 
 logger = logging.get_logger(__name__)
 # Warning message for FutureWarning: head_mask was separated into two input args - head_mask, decoder_head_mask
@@ -35,7 +37,7 @@
         r"decoder\.block\.0\.layer\.1\.EncDecAttention\.relative_attention_bias\.weight",
     ]
 
-    def __init__(self, config):
+    def __init__(self, config, specify_target_with_prefix: bool):
         super().__init__(config)
         self.model_dim = config.d_model
 
@@ -60,6 +62,8 @@
         # Model parallel
         self.model_parallel = False
         self.device_map = None
+
+        self.specify_target_with_prefix = specify_target_with_prefix
 
     def parallelize(self, device_map=None):
         self.device_map = (
@@ -105,7 +109,6 @@
 
     def forward(
         self,
-<<<<<<< HEAD
         input_ids=None,
         attention_mask=None,
         decoder_input_ids=None,
@@ -123,14 +126,6 @@
         output_hidden_states=None,
         return_dict=None,
         target=None,
-=======
-        input_ids: torch.Tensor,
-        target: str,
-        tokenizer: PreTrainedTokenizer,
-        max_seq_length: int,
-        method: str,
-        num_beams=-1,
->>>>>>> 03834e20
     ):
         r"""
         labels (:obj:`torch.LongTensor` of shape :obj:`(batch_size,)`, `optional`):
@@ -160,7 +155,6 @@
         return_dict = (
             return_dict if return_dict is not None else self.config.use_return_dict
         )
-<<<<<<< HEAD
 
         # FutureWarning: head_mask was separated into two input args - head_mask, decoder_head_mask
         if head_mask is not None and decoder_head_mask is None:
@@ -188,30 +182,6 @@
             )
 
         hidden_states = encoder_outputs[0]
-=======
-        self.eval()
-        with torch.no_grad():
-            if method == "greedy":
-                prediction_ids = self.generate(input_ids, max_length=max_seq_length)
-            elif method == "beam_search":
-                assert num_beams > 1
-                prediction_ids = self.generate(
-                    input_ids,
-                    max_length=max_seq_length,
-                    num_beams=num_beams,
-                    early_stopping=True,
-                )
-            elif method == "sample":
-                prediction_ids = self.generate(
-                    input_ids, max_length=max_seq_length, do_sample=True, top_k=0
-                )
-            elif method == "top_k":
-                prediction_ids = self.generate(
-                    input_ids, max_length=max_seq_length, do_sample=True, top_k=50
-                )
-            else:
-                raise ValueError
->>>>>>> 03834e20
 
         if self.model_parallel:
             torch.cuda.set_device(self.decoder.first_device)
@@ -409,4 +379,83 @@
             shifted_input_ids >= 0
         ).item(), "Verify that `shifted_input_ids` has only positive values"
 
-        return shifted_input_ids+        return shifted_input_ids
+
+    def generate_with_target(
+        self,
+        input_ids: torch.Tensor,
+        target: str,
+        tokenizer: PreTrainedTokenizer,
+        max_seq_length: int,
+        method: str,
+        num_beams=-1,
+    ):
+        """
+
+        Args:
+            input_ids:
+            target: 'text' or 'graph'
+            tokenizer:
+            max_seq_length:
+            method: 'greedy', 'beam_search', 'sample' or 'top_k'
+            num_beams: Used only when method='beam_search'
+
+        Returns:
+
+        """
+        # specify the target format to the model
+        if self.specify_target_with_prefix:
+            input_ids = add_prefix(
+                input_ids=input_ids,
+                target=target,
+                tokenizer=tokenizer,
+                max_seq_len=max_seq_length,
+            )
+            decoder_start_token_id = None
+        else:
+            # don't touch the encoder_input_ids, but tell the decoder the target format
+            if target == "text":
+                decoder_start_token_id = self.config.text_decoder_start_token_id
+            elif target == "graph":
+                decoder_start_token_id = self.config.graph_decoder_start_token_id
+            else:
+                raise ValueError
+
+        self.eval()
+        with torch.no_grad():
+            # generate text according to the specified decoding method
+            if method == "greedy":
+                prediction_ids = self.generate(
+                    input_ids,
+                    max_length=max_seq_length,
+                    decoder_start_token_id=decoder_start_token_id,
+                )
+            elif method == "beam_search":
+                assert num_beams > 1
+                prediction_ids = self.generate(
+                    input_ids,
+                    max_length=max_seq_length,
+                    num_beams=num_beams,
+                    early_stopping=True,
+                    decoder_start_token_id=decoder_start_token_id,
+                )
+            elif method == "sample":
+                prediction_ids = self.generate(
+                    input_ids,
+                    max_length=max_seq_length,
+                    do_sample=True,
+                    top_k=0,
+                    decoder_start_token_id=decoder_start_token_id,
+                )
+            elif method == "top_k":
+                prediction_ids = self.generate(
+                    input_ids,
+                    max_length=max_seq_length,
+                    do_sample=True,
+                    top_k=50,
+                    decoder_start_token_id=decoder_start_token_id,
+                )
+            else:
+                raise ValueError
+
+        return prediction_ids