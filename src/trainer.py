import logging
import random
from pathlib import Path
from typing import List

import torch
from torch.utils.data import DataLoader
from torch.utils.tensorboard import SummaryWriter
from tqdm import tqdm
from transformers import (
    AdamW,
    get_scheduler,
    default_data_collator,
    PreTrainedTokenizer,
)
from accelerate import Accelerator

from src.data.datasets import Seq2seqDataset
from src.data.noise import existing_noise_functions
from src.eval.evaluator import EvaluatorWebNLG
from src.utils import MyLogger, Mode


class Seq2seqTrainer:
    # to be set after trainer init (we need to create Trainer with accelerator first)
    evaluator: EvaluatorWebNLG

    def __init__(
        self,
        model,
        mode: Mode,
        tokenizer: PreTrainedTokenizer,
        train_dataset: Seq2seqDataset,
        accelerator: Accelerator,
        learning_rate: float,
        lr_scheduler: str,
        batch_size: int,
        num_epochs: int,
        noise_fn: List[str],
        generate_method: str,
        tensorboard_writer: SummaryWriter,
        log_path: Path,
        log_every_n_steps: int,
        max_grad_norm: float,
        max_training_steps: int = -1,
    ):
        self.mode = mode
        self.tokenizer = tokenizer

        # training
        optimizer = AdamW(model.parameters(), lr=learning_rate)
        train_dataloader = DataLoader(
            train_dataset,
            shuffle=True,
            batch_size=batch_size,
            collate_fn=default_data_collator,
        )
        # prepare model and data for multi gpu training (if necessary)
        self.accelerator = accelerator
        (
            self.ddp_model,
            self.optimizer,
            self.train_dataloader,
        ) = accelerator.prepare(model, optimizer, train_dataloader)

        # training parameters
        if max_training_steps > 0:
            self.num_training_steps = max_training_steps * num_epochs
        else:
            self.num_training_steps = num_epochs * len(self.train_dataloader)
        self.num_epochs = num_epochs
        self.lr_scheduler = get_scheduler(
            name=lr_scheduler,
            optimizer=self.optimizer,
            num_warmup_steps=0,
            num_training_steps=self.num_training_steps,
        )
        self.batch_size = batch_size
        self.max_seq_length = train_dataset.max_seq_length
        self.max_grad_norm = max_grad_norm
        self.noise_functions = noise_fn
        self.generate_method = generate_method

        # logging
        self.log_path = log_path
        self.log_every_n_steps = log_every_n_steps
        self.logger = MyLogger(
            tensorboard_writer=tensorboard_writer,
            log_every_n_steps=log_every_n_steps,
            accelerator=accelerator,
            use_loggers=tensorboard_writer is not None,
        )

    def set_evaluator(self, evaluator: EvaluatorWebNLG):
        self.evaluator = evaluator

    def predict(self, input_ids: torch.Tensor, target: str):
        model = self.accelerator.unwrap_model(self.ddp_model)
        prediction_ids = model.generate_with_prefix(
<<<<<<< HEAD
            input_ids, target, self.max_seq_length
=======
            input_ids, target, self.tokenizer, self.max_seq_length, self.generate_method
>>>>>>> 03834e20
        )
        # multi-GPU: no need to gather predictions across processes yet, since the
        # predictions are to be used in training (gathering is down after the loss is computed)
        return prediction_ids

    def teach_model_one_step(
        self, input_ids: torch.Tensor, label_ids: torch.Tensor, target: str
    ):
        """

        Args:
            input_ids: input sequence (text/graph tokenized batch, already on device)
            label_ids: label (ground truth graph/text as a tokenized sequence)
            target: 'text' or 'graph', depending on the format of label sequences. Will
                determine the prefix to add to decoder inputs

        Returns:
            loss

        """

        att_mask_input = self.get_att_mask(input_ids)
        self.ddp_model.train()
        outputs = self.ddp_model(
            input_ids=input_ids,
            attention_mask=att_mask_input,
            labels=label_ids,
            target=target,
        )
        loss = outputs.loss
        self.accelerator.backward(loss)
        return loss

    def train(self):
        global_step = 0
        logging.info("Training...")
        logging.info(f"     num_epochs: {self.num_epochs}")

        for epoch in range(self.num_epochs):
            for batch in tqdm(
                self.train_dataloader,
                desc=f"[ep{epoch}]",
                disable=not self.accelerator.is_local_main_process,
            ):
                # stop training if a max number of steps was specified
                if global_step > self.num_training_steps * (epoch + 1):
                    break

                # get batch data
                text_ids = batch["text_ids"]
                graph_ids = batch["graph_ids"]
                att_mask_text = batch["att_mask_text"]
                att_mask_graph = batch["att_mask_graph"]
                assert (att_mask_graph == self.get_att_mask(graph_ids)).all()
                assert (att_mask_text == self.get_att_mask(text_ids)).all()

                # training step
                loss_g2t = torch.tensor(0)
                loss_t2g = torch.tensor(0)
                loss_text = torch.tensor(0)
                loss_graph = torch.tensor(0)
                text_pred_ids = None
                graph_pred_ids = None
                noisy_text_ids = None
                noisy_graph_ids = None
                if self.mode == Mode.t2g:
                    loss_t2g = self.teach_model_one_step(
                        input_ids=text_ids, label_ids=graph_ids, target="graph"
                    )
                elif self.mode == Mode.g2t:
                    loss_g2t = self.teach_model_one_step(
                        input_ids=graph_ids, label_ids=text_ids, target="text"
                    )
                elif self.mode == Mode.both_sup:
                    loss_g2t = self.teach_model_one_step(
                        input_ids=graph_ids, label_ids=text_ids, target="text"
                    )
                    loss_t2g = self.teach_model_one_step(
                        input_ids=text_ids, label_ids=graph_ids, target="graph"
                    )
                elif self.mode == Mode.both_unsup:
                    # todo: make sure the predictions are correctly formatted, especially the attention mask
                    #   -> does it start with an unnecessary padding token?
                    #   -> should we hide the prefix ("Generate graph/text:") to the encoder in the input?

                    # todo: samples will be correlated with denoising autoencoding+backtranslation
                    #   -> do one epoch of each like GT-BT?
                    #   -> or see what Lample does?
                    # text denoising auto-encoder step
                    noisy_text_ids = self.get_noisy_inputs(text_ids, is_graph=False)
                    loss_text = self.teach_model_one_step(
                        input_ids=noisy_text_ids, label_ids=text_ids, target="text"
                    )
                    # graph denoising auto-encoder step
                    noisy_graph_ids = self.get_noisy_inputs(graph_ids, is_graph=False)
                    loss_graph = self.teach_model_one_step(
                        input_ids=noisy_graph_ids, label_ids=graph_ids, target="graph"
                    )
                    # g2t unsupervised step
                    graph_pred_ids = self.predict(input_ids=text_ids, target="graph")
                    loss_g2t = self.teach_model_one_step(
                        input_ids=graph_pred_ids, label_ids=text_ids, target="text"
                    )
                    # t2g unsupervised step
                    text_pred_ids = self.predict(input_ids=graph_ids, target="text")
                    loss_t2g = self.teach_model_one_step(
                        input_ids=text_pred_ids, label_ids=graph_ids, target="graph"
                    )
                else:
                    raise ValueError

                self.accelerator.clip_grad_norm_(
                    self.ddp_model.parameters(), self.max_grad_norm
                )
                self.optimizer.step()
                self.lr_scheduler.step()
                self.optimizer.zero_grad()
                global_step += 1

                # log training info
                self.logger.log_metrics(
                    {
                        "train/loss_text": loss_text.item(),
                        "train/loss_graph": loss_graph.item(),
                        "train/loss_t2g": loss_t2g.item(),
                        "train/loss_g2t": loss_g2t.item(),
                        "train/learning_rate": self.lr_scheduler.get_last_lr()[0],
                        "train/epoch": epoch,
                    },
                    step=global_step,
                )
                self.log_training_samples(
                    global_step,
                    epoch,
                    text_ids=text_ids,
                    graph_ids=graph_ids,
                    text_pred_ids=text_pred_ids,
                    graph_pred_ids=graph_pred_ids,
                    noisy_text_ids=noisy_text_ids,
                    noisy_graph_ids=noisy_graph_ids,
                )

            # evaluate after each epoch (and save model checkpoint if necessary)
            self.evaluator.on_epoch_end(epoch)
            self.logger.send_current_logs()

        # evaluate on test set
        #   todo: remove when tuning hyperparameters, to make sure we don't overfit on test set
        self.evaluator.on_training_end()

    @staticmethod
    def get_att_mask(input_ids: torch.Tensor):
        # attention mask: 0 if it's a padding token, 1 otherwise
        # also type as input ids (tensor of integers)
        att_mask = (input_ids != 0).type_as(input_ids)
        return att_mask

    def get_noisy_inputs(
        self,
        input_ids: torch.Tensor,
        is_graph: bool,
    ):
        # decode input ids
        texts = self.tokenizer.batch_decode(input_ids, skip_special_tokens=True)
        # add noise to the texts/graphs
        noisy_inputs = []
        for text in texts:
            noise_fun_name = random.choice(self.noise_functions)
            noise_fun = existing_noise_functions[noise_fun_name]
            # todo: try composing noise functions?
            noisy_text, _ = noise_fun(text, is_graph=is_graph)
            noisy_inputs.append(noisy_text)
        # tokenize back
        batch_encoding = self.tokenizer(
            noisy_inputs,
            max_length=self.max_seq_length,
            return_tensors="pt",
            padding="max_length",
            truncation=True,
        )
        batch_encoding = batch_encoding.to(input_ids.device)
        noisy_ids = batch_encoding.input_ids
        return noisy_ids

    def log_training_samples(self, global_step: int, epoch: int, **kwargs):
        if (
            global_step % self.log_every_n_steps == 0
            and self.accelerator.is_local_main_process
        ):
            # make missing predictions
            if kwargs["graph_pred_ids"] is None:
                kwargs["graph_pred_ids"] = self.predict(
                    input_ids=kwargs["text_ids"], target="graph"
                )
            if kwargs["text_pred_ids"] is None:
                kwargs["text_pred_ids"] = self.predict(
                    input_ids=kwargs["graph_ids"], target="text"
                )

            # in the end we want:
            # training_samples = {"noisy_text": ["sentence", "sentence2", "sentence3"]}
            training_samples = {}
            for name, token_ids in kwargs.items():
                if token_ids is None:
                    continue
                # decode the tensor of token ids into a list of strings
                # (one per example of the batch)
                sentences = self.tokenizer.batch_decode(
                    token_ids, skip_special_tokens=True
                )
                if name.endswith("_ids"):
                    name = name[:-4]
                training_samples[name] = sentences

            # format log text
            log = f"[{global_step}] {', '.join(training_samples.keys())}\n"
            batch_size = len(training_samples["text"])
            batch_logs = ["" for _ in range(batch_size)]
            for sentences in training_samples.values():
                for i, s in enumerate(sentences):
                    # concatenate all sentences for the same batch example together
                    batch_logs[i] += f"{s}\n"
            log += "-\n".join(batch_logs)

            # save logs to disk
            logs_path = self.log_path / f"training/{epoch}.txt"
            self.logger.log_text(
                text=log,
                file_path=logs_path,
                folder_name="training",
                one_time_log=False,  # don't log to mlflow until the end of the epoch
            )<|MERGE_RESOLUTION|>--- conflicted
+++ resolved
@@ -16,6 +16,7 @@
 from accelerate import Accelerator
 
 from src.data.datasets import Seq2seqDataset
+from src.data.formatting import add_prefix
 from src.data.noise import existing_noise_functions
 from src.eval.evaluator import EvaluatorWebNLG
 from src.utils import MyLogger, Mode
@@ -96,12 +97,12 @@
 
     def predict(self, input_ids: torch.Tensor, target: str):
         model = self.accelerator.unwrap_model(self.ddp_model)
-        prediction_ids = model.generate_with_prefix(
-<<<<<<< HEAD
-            input_ids, target, self.max_seq_length
-=======
-            input_ids, target, self.tokenizer, self.max_seq_length, self.generate_method
->>>>>>> 03834e20
+        prediction_ids = model.generate_with_target(
+            input_ids=input_ids,
+            target=target,
+            tokenizer=self.tokenizer,
+            max_seq_length=self.max_seq_length,
+            method=self.generate_method,
         )
         # multi-GPU: no need to gather predictions across processes yet, since the
         # predictions are to be used in training (gathering is down after the loss is computed)
@@ -116,14 +117,25 @@
             input_ids: input sequence (text/graph tokenized batch, already on device)
             label_ids: label (ground truth graph/text as a tokenized sequence)
             target: 'text' or 'graph', depending on the format of label sequences. Will
-                determine the prefix to add to decoder inputs
+                determine the prefix to add to input_ids, or the token to specify to the decoder
 
         Returns:
             loss
 
         """
-
+        model = self.accelerator.unwrap_model(self.ddp_model)
+        if model.specify_target_with_prefix:
+            # add the prefix "generate graph/text" to the input
+            # (if model.specify_target_with_prefix=False, the model handles this itself
+            # and uses the right decoder_start_token_id in the forward)
+            input_ids = add_prefix(
+                input_ids=input_ids,
+                target=target,
+                tokenizer=self.tokenizer,
+                max_seq_len=self.max_seq_length,
+            )
         att_mask_input = self.get_att_mask(input_ids)
+
         self.ddp_model.train()
         outputs = self.ddp_model(
             input_ids=input_ids,
@@ -155,6 +167,7 @@
                 graph_ids = batch["graph_ids"]
                 att_mask_text = batch["att_mask_text"]
                 att_mask_graph = batch["att_mask_graph"]
+                # simply make sure our get_att_mask method works
                 assert (att_mask_graph == self.get_att_mask(graph_ids)).all()
                 assert (att_mask_text == self.get_att_mask(text_ids)).all()
 
