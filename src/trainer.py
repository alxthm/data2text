--- conflicted
+++ resolved
@@ -96,7 +96,11 @@
         self.generate_method = generate_method
         # VAE specific code
         self.vae_model = vae_model
-        self.use_vae = vae_model == VAEModel.full_vae or vae_model == VAEModel.style_vae
+        self.use_vae = (
+            vae_model == VAEModel.full_vae
+            or vae_model == VAEModel.style_vae
+            or vae_model == VAEModel.added_style_vae
+        )
         if self.use_vae:
             self.vae_cycle_loss = vae_cycle_loss
             self.use_cyclical_beta_schedule = beta_n_cycle > -1
@@ -158,28 +162,6 @@
             model_outputs
 
         """
-<<<<<<< HEAD
-
-        if vae_z is None:
-            # usual case
-            model = self.accelerator.unwrap_model(self.ddp_model)
-            if model.specify_target_with_prefix:
-                # add the prefix "generate graph/text" to the input
-                # (if model.specify_target_with_prefix=False, the model handles this itself
-                # and uses the right decoder_start_token_id in the forward)
-                input_ids = add_prefix(
-                    input_ids=input_ids,
-                    target=target,
-                    tokenizer=self.tokenizer,
-                    max_seq_len=self.max_seq_length,
-                )
-            att_mask_input = self.get_att_mask(input_ids)
-            encoder_outputs = None
-        else:
-            # instead of using input ids, we use vae_z already computed from some input_ids
-            att_mask_input = None
-            encoder_outputs = VariationalT5EncoderOutput(vae_latent=vae_z)
-=======
         model = self.accelerator.unwrap_model(self.ddp_model)
         if model.specify_target_with_prefix:
             # add the prefix "generate graph/text" to the input
@@ -194,14 +176,17 @@
 
         # if necessary (for the style_vae), add a special [STYLE] token and specify the source format
         kwargs = {}
+        if (
+            self.vae_model == VAEModel.style_vae
+            or self.vae_model == VAEModel.added_style_vae
+        ):
+            kwargs["source"] = source
         if self.vae_model == VAEModel.style_vae:
             # todo: careful when merging to check that it's the styleVAE with prefix
             input_ids = add_style_prefix(input_ids=input_ids, tokenizer=self.tokenizer)
-            kwargs["source"] = source
 
         att_mask_input = self.get_att_mask(input_ids)
         encoder_outputs = None
->>>>>>> a1067ac0
 
         self.ddp_model.train()
         outputs = self.ddp_model(
@@ -317,24 +302,14 @@
         g2t_outputs = self.teach_model_one_step(
             syn_graph_ids, text_ids, target="text", retain_graph=True
         )
-<<<<<<< HEAD
-        g2t_outputs_bis = self.teach_model_one_step(
-            None, syn_graph_ids, target="graph", vae_z=g2t_outputs.vae_latent
-=======
         g2t_outputs_bis = self.teach_model_one_step_with_vae_z(
-            syn_graph_ids, target="graph", vae_z=g2t_outputs.vae_z
->>>>>>> a1067ac0
+            syn_graph_ids, target="graph", vae_z=g2t_outputs.vae_latent
         )
         t2g_outputs = self.teach_model_one_step(
             syn_text_ids, graph_ids, target="graph", retain_graph=True
         )
-<<<<<<< HEAD
-        t2g_outputs_bis = self.teach_model_one_step(
-            None, syn_text_ids, target="text", vae_z=t2g_outputs.vae_latent
-=======
         t2g_outputs_bis = self.teach_model_one_step_with_vae_z(
-            syn_text_ids, target="text", vae_z=t2g_outputs.vae_z
->>>>>>> a1067ac0
+            syn_text_ids, target="text", vae_z=t2g_outputs.vae_latent
         )
 
         # total loss
@@ -462,7 +437,10 @@
                             outputs = self.compute_loss_unsup_vae_dual(
                                 text_ids=text_ids, graph_ids=graph_ids
                             )
-                    elif self.vae_model == VAEModel.style_vae:
+                    elif (
+                        self.vae_model == VAEModel.style_vae
+                        or self.vae_model == VAEModel.added_style_vae
+                    ):
                         outputs = self.compute_loss_unsup_style_vae(
                             text_ids=text_ids, graph_ids=graph_ids
                         )
